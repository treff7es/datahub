--- conflicted
+++ resolved
@@ -84,11 +84,7 @@
       // Skip first as it will always be blank due to path starting with /
       for (int i = 1; i < endIdx; i++) {
         String decodedKey = decodeValue(keys[i]);
-<<<<<<< HEAD
         if (parent.get(decodedKey) == null) {
-=======
-        if (parent.get(keys[i]) == null) {
->>>>>>> ff7ac480
           ((ObjectNode) parent).set(decodedKey, instance.objectNode());
         }
         parent = parent.get(decodedKey);
