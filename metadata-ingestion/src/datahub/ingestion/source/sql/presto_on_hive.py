--- conflicted
+++ resolved
@@ -39,15 +39,10 @@
 )
 from datahub.ingestion.source.sql.sql_utils import (
     add_table_to_schema_container,
-<<<<<<< HEAD
-    gen_database_containers,
-    gen_schema_containers,
-=======
     gen_database_container,
     gen_database_key,
     gen_schema_container,
     gen_schema_key,
->>>>>>> 54c5017e
     get_domain_wu,
 )
 from datahub.ingestion.source.state.stateful_ingestion_base import JobId
@@ -331,16 +326,6 @@
         self,
         database: str,
     ) -> Iterable[MetadataWorkUnit]:
-<<<<<<< HEAD
-        yield from gen_database_containers(
-            database=database,
-            sub_types=[self.database_container_subtype],
-            platform=self.platform,
-            domain_config=self.config.domain,
-            domain_registry=self.domain_registry,
-            platform_instance=self.config.platform_instance,
-            env=self.config.env,
-=======
         database_container_key = gen_database_key(
             database,
             platform=self.platform,
@@ -354,7 +339,6 @@
             sub_types=[self.database_container_subtype],
             domain_registry=self.domain_registry,
             domain_config=self.config.domain,
->>>>>>> 54c5017e
             report=self.report,
         )
 
@@ -386,21 +370,6 @@
             schema = row["schema"]
             if not self.config.database_pattern.allowed(schema):
                 continue
-<<<<<<< HEAD
-
-            yield from gen_schema_containers(
-                database=database,
-                schema=schema,
-                sub_types=["Schema"],
-                platform=self.platform,
-                domain_config=self.config.domain,
-                domain_registry=self.domain_registry,
-                platform_instance=self.config.platform_instance,
-                env=self.config.env,
-                report=self.report,
-            )
-
-=======
             database_container_key = gen_database_key(
                 database,
                 platform=self.platform,
@@ -427,7 +396,6 @@
                 report=self.report,
             )
 
->>>>>>> 54c5017e
     def get_default_ingestion_job_id(self) -> JobId:
         """
         Default ingestion job name that sql_common provides.
@@ -536,21 +504,8 @@
             )
             dataset_snapshot.aspects.append(dataset_properties)
 
-<<<<<<< HEAD
-            db_name = self.get_db_name(inspector)
-            schema = key.schema
-            yield from add_table_to_schema_container(
-                dataset_urn=dataset_urn,
-                db_name=db_name,
-                schema=schema,
-                platform=self.platform,
-                platform_instance=self.config.platform_instance,
-                env=self.config.env,
-                report=self.report,
-=======
             yield from self.add_hive_dataset_to_container(
                 dataset_urn=dataset_urn, inspector=inspector, schema=key.schema
->>>>>>> 54c5017e
             )
 
             # construct mce
@@ -576,25 +531,15 @@
             self.report.report_workunit(subtypes_workunit)
             yield subtypes_workunit
 
-<<<<<<< HEAD
-            if self.config.domain and self.domain_registry:
-                yield from get_domain_wu(
-                    dataset_name=dataset_name,
-                    entity_urn=dataset_urn,
-                    entity_type="dataset",
-=======
             if self.config.domain:
                 assert self.domain_registry
                 yield from get_domain_wu(
                     dataset_name=dataset_name,
                     entity_urn=dataset_urn,
->>>>>>> 54c5017e
                     domain_config=self.config.domain,
                     domain_registry=self.domain_registry,
                     report=self.report,
                 )
-<<<<<<< HEAD
-=======
 
     def add_hive_dataset_to_container(
         self, dataset_urn: str, inspector: Inspector, schema: str
@@ -612,7 +557,6 @@
             parent_container_key=schema_container_key,
             report=self.report,
         )
->>>>>>> 54c5017e
 
     def get_hive_view_columns(self, inspector: Inspector) -> Iterable[ViewDataset]:
         where_clause_suffix = ""
@@ -774,20 +718,8 @@
             )
             dataset_snapshot.aspects.append(view_properties)
 
-<<<<<<< HEAD
-            db_name = self.get_db_name(inspector)
-            yield from add_table_to_schema_container(
-                dataset_urn=dataset_urn,
-                db_name=db_name,
-                schema=dataset.schema_name,
-                platform=self.platform,
-                platform_instance=self.config.platform_instance,
-                env=self.config.env,
-                report=self.report,
-=======
             yield from self.add_hive_dataset_to_container(
                 dataset_urn=dataset_urn, inspector=inspector, schema=dataset.schema_name
->>>>>>> 54c5017e
             )
 
             # construct mce
@@ -833,15 +765,6 @@
             self.report.report_workunit(view_properties_wu)
             yield view_properties_wu
 
-<<<<<<< HEAD
-            if self.config.domain and self.domain_registry:
-                yield from get_domain_wu(
-                    dataset_name=dataset.dataset_name,
-                    entity_urn=dataset_urn,
-                    entity_type="dataset",
-                    domain_config=self.config.domain,
-                    domain_registry=self.domain_registry,
-=======
             if self.config.domain:
                 assert self.domain_registry
                 yield from get_domain_wu(
@@ -849,7 +772,6 @@
                     entity_urn=dataset_urn,
                     domain_registry=self.domain_registry,
                     domain_config=self.config.domain,
->>>>>>> 54c5017e
                     report=self.report,
                 )
 
