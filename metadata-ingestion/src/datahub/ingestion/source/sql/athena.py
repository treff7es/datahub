--- conflicted
+++ resolved
@@ -8,10 +8,7 @@
 from pyathena.model import AthenaTableMetadata
 from sqlalchemy.engine.reflection import Inspector
 
-<<<<<<< HEAD
-=======
 from datahub.configuration.validate_field_rename import pydantic_renamed_field
->>>>>>> 54c5017e
 from datahub.emitter.mcp_builder import PlatformKey
 from datahub.ingestion.api.decorators import (
     SourceCapability,
@@ -26,21 +23,14 @@
 from datahub.ingestion.source.sql.sql_common import (
     SQLAlchemySource,
     SqlContainerSubTypes,
-<<<<<<< HEAD
-=======
 )
 from datahub.ingestion.source.sql.sql_config import (
     SQLAlchemyConfig,
->>>>>>> 54c5017e
     make_sqlalchemy_uri,
 )
 from datahub.ingestion.source.sql.sql_utils import (
     add_table_to_schema_container,
-<<<<<<< HEAD
-    gen_database_containers,
-=======
     gen_database_container,
->>>>>>> 54c5017e
     gen_database_key,
 )
 
@@ -205,19 +195,6 @@
         schema: str,
         database: str,
     ) -> Iterable[MetadataWorkUnit]:
-<<<<<<< HEAD
-        yield from gen_database_containers(
-            database=database,
-            sub_types=[SqlContainerSubTypes.DATABASE],
-            platform=self.platform,
-            domain_config=self.config.domain,
-            domain_registry=self.domain_registry,
-            platform_instance=self.config.platform_instance,
-            env=self.config.env,
-            report=self.report,
-        )
-
-=======
         database_container_key = gen_database_key(
             database,
             platform=self.platform,
@@ -234,7 +211,6 @@
             report=self.report,
         )
 
->>>>>>> 54c5017e
     def get_database_container_key(self, db_name: str, schema: str) -> PlatformKey:
         # Because our overridden get_allowed_schemas method returns db_name as the schema name,
         # the db_name and schema here will be the same. Hence, we just ignore the schema parameter.
@@ -253,21 +229,10 @@
         schema: str,
         schema_container_key: Optional[PlatformKey] = None,
     ) -> Iterable[MetadataWorkUnit]:
-<<<<<<< HEAD
-        yield from add_table_to_schema_container(
-            dataset_urn=dataset_urn,
-            db_name=db_name,
-            schema=schema,
-            schema_container_key=self.get_database_container_key(db_name, schema),
-            platform=self.platform,
-            platform_instance=self.config.platform_instance,
-            env=self.config.env,
-=======
 
         yield from add_table_to_schema_container(
             dataset_urn=dataset_urn,
             parent_container_key=self.get_database_container_key(db_name, schema),
->>>>>>> 54c5017e
             report=self.report,
         )
 
