from typing import Dict, Iterable, List, Optional, Tuple

from datahub.configuration.common import AllowDenyPattern
from datahub.emitter.mce_builder import (
    make_data_platform_urn,
    make_dataplatform_instance_urn,
    make_domain_urn,
)
from datahub.emitter.mcp import MetadataChangeProposalWrapper
from datahub.emitter.mcp_builder import (
    DatabaseKey,
    PlatformKey,
    SchemaKey,
    add_dataset_to_container,
    add_domain_to_entity_wu,
    gen_containers,
)
from datahub.ingestion.api.source import SourceReport
from datahub.ingestion.api.workunit import MetadataWorkUnit
from datahub.metadata.com.linkedin.pegasus2avro.dataset import UpstreamLineage
from datahub.metadata.schema_classes import DataPlatformInstanceClass
from datahub.specific.dataset import DatasetPatchBuilder
from datahub.utilities.registries.domain_registry import DomainRegistry


def gen_schema_key(
    db_name: str,
    schema: str,
    platform: str,
    platform_instance: Optional[str],
    env: Optional[str],
) -> PlatformKey:
    return SchemaKey(
        database=db_name,
        schema=schema,
        platform=platform,
        instance=platform_instance,
        backcompat_instance_for_guid=env,
    )


def gen_database_key(
    database: str, platform: str, platform_instance: Optional[str], env: Optional[str]
) -> PlatformKey:
    return DatabaseKey(
        database=database,
        platform=platform,
        instance=platform_instance,
        backcompat_instance_for_guid=env,
    )


def gen_schema_container(
    schema: str,
    database: str,
    sub_types: List[str],
    database_container_key: PlatformKey,
    schema_container_key: PlatformKey,
    domain_registry: Optional[DomainRegistry] = None,
    domain_config: Optional[Dict[str, AllowDenyPattern]] = None,
    report: Optional[SourceReport] = None,
    name: Optional[str] = None,
    description: Optional[str] = None,
    owner_urn: Optional[str] = None,
    external_url: Optional[str] = None,
    tags: Optional[List[str]] = None,
    qualified_name: Optional[str] = None,
    created: Optional[int] = None,
    last_modified: Optional[int] = None,
    extra_properties: Optional[Dict[str, str]] = None,
) -> Iterable[MetadataWorkUnit]:

    domain_urn: Optional[str] = None
    if domain_registry:
        assert domain_config
        domain_urn = gen_domain_urn(
            f"{database}.{schema}",
            domain_config=domain_config,
            domain_registry=domain_registry,
        )

    container_workunits = gen_containers(
        container_key=schema_container_key,
        name=name if name else schema,
        sub_types=sub_types,
        parent_container_key=database_container_key,
        domain_urn=domain_urn,
        external_url=external_url,
        description=description,
        created=created,
        last_modified=last_modified,
        tags=tags,
        owner_urn=owner_urn,
        qualified_name=qualified_name,
        extra_properties=extra_properties,
    )

    for wu in container_workunits:
        if report:
            report.report_workunit(wu)
        yield wu


def gen_domain_urn(
    dataset_name: str,
    domain_config: Dict[str, AllowDenyPattern],
    domain_registry: DomainRegistry,
) -> Optional[str]:
    domain_urn: Optional[str] = None

    domain: str
    pattern: AllowDenyPattern
    for domain, pattern in domain_config.items():
        if pattern.allowed(dataset_name):
            domain_urn = make_domain_urn(domain_registry.get_domain_urn(domain))

    return domain_urn


def gen_database_container(
    database: str,
    database_container_key: PlatformKey,
    sub_types: List[str],
    domain_config: Optional[Dict[str, AllowDenyPattern]] = None,
    domain_registry: Optional[DomainRegistry] = None,
    report: Optional[SourceReport] = None,
    name: Optional[str] = None,
    description: Optional[str] = None,
    owner_urn: Optional[str] = None,
    external_url: Optional[str] = None,
    tags: Optional[List[str]] = None,
    qualified_name: Optional[str] = None,
    created: Optional[int] = None,
    last_modified: Optional[int] = None,
    extra_properties: Optional[Dict[str, str]] = None,
) -> Iterable[MetadataWorkUnit]:
    domain_urn: Optional[str] = None
    if domain_registry:
        assert domain_config
        domain_urn = gen_domain_urn(
            database, domain_config=domain_config, domain_registry=domain_registry
        )

    container_workunits = gen_containers(
        container_key=database_container_key,
        name=name if name else database,
        sub_types=sub_types,
        domain_urn=domain_urn,
        external_url=external_url,
        description=description,
        created=created,
        last_modified=last_modified,
        tags=tags,
        owner_urn=owner_urn,
        qualified_name=qualified_name,
        extra_properties=extra_properties,
    )

    for wu in container_workunits:
        if report:
            report.report_workunit(wu)
        yield wu


def add_table_to_schema_container(
    dataset_urn: str,
    parent_container_key: PlatformKey,
    report: Optional[SourceReport] = None,
) -> Iterable[MetadataWorkUnit]:

    container_workunits = add_dataset_to_container(
        container_key=parent_container_key,
        dataset_urn=dataset_urn,
    )
    for wu in container_workunits:
        if report:
            report.report_workunit(wu)
        yield wu


def get_domain_wu(
    dataset_name: str,
    entity_urn: str,
    domain_config: Dict[str, AllowDenyPattern],
    domain_registry: DomainRegistry,
    report: SourceReport,
) -> Iterable[MetadataWorkUnit]:
    domain_urn = gen_domain_urn(dataset_name, domain_config, domain_registry)
    if domain_urn:
        wus = add_domain_to_entity_wu(
            entity_urn=entity_urn,
            domain_urn=domain_urn,
        )
        for wu in wus:
            report.report_workunit(wu)
            yield wu


def get_dataplatform_instance_aspect(
    dataset_urn: str, platform: str, platform_instance: Optional[str]
) -> Optional[MetadataWorkUnit]:
    # If we are a platform instance based source, emit the instance aspect
    if platform_instance:
        aspect = DataPlatformInstanceClass(
            platform=make_data_platform_urn(platform),
            instance=make_dataplatform_instance_urn(platform, platform_instance),
        )

        return MetadataChangeProposalWrapper(
<<<<<<< HEAD
            entityUrn=dataset_urn, aspect=aspect
=======
            entityUrn=dataset_urn,
            aspect=aspect,
>>>>>>> db968497
        ).as_workunit()
    else:
        return None


def gen_lineage(
    dataset_urn: str,
    lineage_info: Optional[Tuple[UpstreamLineage, Dict[str, str]]] = None,
    incremental_lineage: bool = True,
) -> Iterable[MetadataWorkUnit]:
    if lineage_info is None:
        return

    upstream_lineage, upstream_column_props = lineage_info
    if upstream_lineage is not None:
        if incremental_lineage:
            patch_builder: DatasetPatchBuilder = DatasetPatchBuilder(urn=dataset_urn)
            for upstream in upstream_lineage.upstreams:
                patch_builder.add_upstream_lineage(upstream)

            lineage_workunits = [
                MetadataWorkUnit(
                    id=f"upstreamLineage-for-{dataset_urn}",
                    mcp_raw=mcp,
                )
                for mcp in patch_builder.build()
            ]
        else:
            lineage_workunits = [
                MetadataChangeProposalWrapper(
                    entityUrn=dataset_urn, aspect=upstream_lineage
                ).as_workunit()
            ]

        for wu in lineage_workunits:
            yield wu<|MERGE_RESOLUTION|>--- conflicted
+++ resolved
@@ -207,12 +207,8 @@
         )
 
         return MetadataChangeProposalWrapper(
-<<<<<<< HEAD
-            entityUrn=dataset_urn, aspect=aspect
-=======
             entityUrn=dataset_urn,
             aspect=aspect,
->>>>>>> db968497
         ).as_workunit()
     else:
         return None
