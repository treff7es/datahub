--- conflicted
+++ resolved
@@ -75,15 +75,10 @@
 from datahub.ingestion.source.sql.sql_common import SqlContainerSubTypes
 from datahub.ingestion.source.sql.sql_utils import (
     add_table_to_schema_container,
-<<<<<<< HEAD
-    gen_database_containers,
-    gen_schema_containers,
-=======
     gen_database_container,
     gen_database_key,
     gen_schema_container,
     gen_schema_key,
->>>>>>> 54c5017e
     get_dataplatform_instance_aspect,
     get_domain_wu,
 )
@@ -127,10 +122,7 @@
     StringType,
     TimeType,
 )
-<<<<<<< HEAD
-=======
 from datahub.metadata.com.linkedin.pegasus2avro.tag import TagProperties
->>>>>>> 54c5017e
 from datahub.utilities.registries.domain_registry import DomainRegistry
 from datahub.utilities.source_helpers import (
     auto_stale_entity_removal,
@@ -484,11 +476,8 @@
         return _report
 
     def get_workunits_internal(self) -> Iterable[MetadataWorkUnit]:
-<<<<<<< HEAD
-=======
         self._snowflake_clear_ocsp_cache()
 
->>>>>>> 54c5017e
         self.connection = self.create_connection()
         if self.connection is None:
             return
@@ -992,25 +981,17 @@
             "dataset", dataset_urn, "datasetProperties", dataset_properties
         )
 
-<<<<<<< HEAD
-        yield from add_table_to_schema_container(
-            dataset_urn=dataset_urn,
-=======
         schema_container_key = gen_schema_key(
->>>>>>> 54c5017e
             db_name=self.snowflake_identifier(db_name),
             schema=self.snowflake_identifier(schema_name),
             platform=self.platform,
             platform_instance=self.config.platform_instance,
             env=self.config.env,
-<<<<<<< HEAD
-=======
         )
 
         yield from add_table_to_schema_container(
             dataset_urn=dataset_urn,
             parent_container_key=schema_container_key,
->>>>>>> 54c5017e
             report=self.report,
         )
         dpi_aspect = get_dataplatform_instance_aspect(
@@ -1026,24 +1007,14 @@
         )
         yield self.wrap_aspect_as_workunit("dataset", dataset_urn, "subTypes", subTypes)
 
-<<<<<<< HEAD
-        if self.config.domain and self.domain_registry:
-            yield from get_domain_wu(
-                dataset_name=dataset_name,
-                entity_urn=dataset_urn,
-                entity_type="dataset",
-=======
         if self.domain_registry:
             yield from get_domain_wu(
                 dataset_name=dataset_name,
                 entity_urn=dataset_urn,
->>>>>>> 54c5017e
                 domain_config=self.config.domain,
                 domain_registry=self.domain_registry,
                 report=self.report,
             )
-<<<<<<< HEAD
-=======
 
         if table.tags:
             tag_associations = [
@@ -1053,7 +1024,6 @@
             yield self.wrap_aspect_as_workunit(
                 "dataset", dataset_urn, "globalTags", global_tags
             )
->>>>>>> 54c5017e
 
         if (
             isinstance(table, SnowflakeView)
@@ -1230,15 +1200,6 @@
     def gen_database_containers(
         self, database: SnowflakeDatabase
     ) -> Iterable[MetadataWorkUnit]:
-<<<<<<< HEAD
-        yield from gen_database_containers(
-            name=database.name,
-            database=self.snowflake_identifier(database.name),
-            sub_types=[SqlContainerSubTypes.DATABASE],
-            platform=self.platform,
-            platform_instance=self.config.platform_instance,
-            env=self.config.env,
-=======
         database_container_key = gen_database_key(
             self.snowflake_identifier(database.name),
             platform=self.platform,
@@ -1251,7 +1212,6 @@
             database=self.snowflake_identifier(database.name),
             database_container_key=database_container_key,
             sub_types=[SqlContainerSubTypes.DATABASE],
->>>>>>> 54c5017e
             domain_registry=self.domain_registry,
             domain_config=self.config.domain,
             report=self.report,
@@ -1275,19 +1235,6 @@
     def gen_schema_containers(
         self, schema: SnowflakeSchema, db_name: str
     ) -> Iterable[MetadataWorkUnit]:
-<<<<<<< HEAD
-        yield from gen_schema_containers(
-            name=schema.name,
-            schema=self.snowflake_identifier(schema.name),
-            database=self.snowflake_identifier(db_name),
-            sub_types=[SqlContainerSubTypes.SCHEMA],
-            platform=self.platform,
-            platform_instance=self.config.platform_instance,
-            env=self.config.env,
-            report=self.report,
-            domain_registry=self.domain_registry,
-            domain_config=self.config.domain,
-=======
         schema_name = self.snowflake_identifier(schema.name)
         database_container_key = gen_database_key(
             database=self.snowflake_identifier(db_name),
@@ -1314,7 +1261,6 @@
             sub_types=[SqlContainerSubTypes.SCHEMA],
             report=self.report,
             domain_registry=self.domain_registry,
->>>>>>> 54c5017e
             description=schema.comment,
             external_url=self.get_external_url_for_schema(schema.name, db_name)
             if self.config.include_external_url
