--- conflicted
+++ resolved
@@ -117,11 +117,8 @@
     StringType,
     TimeType,
 )
-<<<<<<< HEAD
-=======
 from datahub.metadata.com.linkedin.pegasus2avro.tag import TagProperties
 from datahub.metadata.schema_classes import ChangeTypeClass, DataPlatformInstanceClass
->>>>>>> 9f20a23e
 from datahub.utilities.registries.domain_registry import DomainRegistry
 from datahub.utilities.source_helpers import (
     auto_stale_entity_removal,
@@ -473,7 +470,7 @@
 
         return _report
 
-    def get_workunits_internal(self) -> Iterable[MetadataWorkUnit]:
+    def get_workunits(self) -> Iterable[WorkUnit]:
         self.connection = self.create_connection()
         if self.connection is None:
             return
@@ -999,22 +996,10 @@
         )
         yield self.wrap_aspect_as_workunit("dataset", dataset_urn, "subTypes", subTypes)
 
-<<<<<<< HEAD
-        if self.config.domain and self.domain_registry:
-            yield from get_domain_wu(
-                dataset_name=dataset_name,
-                entity_urn=dataset_urn,
-                entity_type="dataset",
-                domain_config=self.config.domain,
-                domain_registry=self.domain_registry,
-                report=self.report,
-            )
-=======
         yield from self._get_domain_wu(
             dataset_name=dataset_name,
             entity_urn=dataset_urn,
         )
->>>>>>> 9f20a23e
 
         if table.tags:
             tag_associations = [
@@ -1199,8 +1184,6 @@
     def get_report(self) -> SourceReport:
         return self.report
 
-<<<<<<< HEAD
-=======
     def get_dataplatform_instance_aspect(
         self, dataset_urn: str
     ) -> Optional[MetadataWorkUnit]:
@@ -1287,7 +1270,6 @@
 
         return domain_urn
 
->>>>>>> 9f20a23e
     def gen_database_containers(
         self, database: SnowflakeDatabase
     ) -> Iterable[MetadataWorkUnit]:
@@ -1333,6 +1315,9 @@
             domain_registry=self.domain_registry,
             domain_config=self.config.domain,
             description=schema.comment,
+            sub_types=[SqlContainerSubTypes.SCHEMA],
+            parent_container_key=database_container_key,
+            domain_urn=domain_urn,
             external_url=self.get_external_url_for_schema(schema.name, db_name)
             if self.config.include_external_url
             else None,
