--- conflicted
+++ resolved
@@ -268,18 +268,14 @@
             properties: metadata for the event
         """
 
-<<<<<<< HEAD
         if properties is None:
             properties = {}
-=======
         if not self.enabled or self.mp is None:
             return
->>>>>>> 3de94c52
 
         # send event
         try:
             logger.debug(f"Sending telemetry for {event_name}")
-<<<<<<< HEAD
             properties.update(self._server_props(server))
             if self.sentry_enabled:
                 from sentry_sdk import set_tag
@@ -290,8 +286,6 @@
             if not self.enabled or self.mp is None:
                 return
             self.mp.track(self.client_id, event_name, properties)
-=======
->>>>>>> 3de94c52
 
             properties = {
                 **_default_telemetry_properties(),
