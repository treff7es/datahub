--- conflicted
+++ resolved
@@ -26,15 +26,9 @@
       include_field_mean_value: true
       include_field_median_value: true
       include_field_stddev_value: true
-<<<<<<< HEAD
-      include_field_quantiles: false
-      include_field_distinct_value_frequencies: true
-      include_field_histogram: false
-=======
       include_field_quantiles: true
       include_field_distinct_value_frequencies: true
       include_field_histogram: true
->>>>>>> 895af09a
       include_field_sample_values: true
 sink:
   type: file
