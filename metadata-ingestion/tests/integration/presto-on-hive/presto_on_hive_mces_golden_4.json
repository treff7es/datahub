--- conflicted
+++ resolved
@@ -264,10 +264,6 @@
                 {
                     "com.linkedin.pegasus2avro.dataset.DatasetProperties": {
                         "customProperties": {
-<<<<<<< HEAD
-=======
-                            "create_date": "2023-07-05",
->>>>>>> b97e9b5b
                             "table_type": "MANAGED_TABLE",
                             "table_location": "hdfs://namenode:8020/user/hive/warehouse/db1.db/map_test",
                             "create_date": "2023-07-03"
@@ -462,10 +458,6 @@
                 {
                     "com.linkedin.pegasus2avro.dataset.DatasetProperties": {
                         "customProperties": {
-<<<<<<< HEAD
-=======
-                            "create_date": "2023-07-05",
->>>>>>> b97e9b5b
                             "table_type": "MANAGED_TABLE",
                             "table_location": "hdfs://namenode:8020/user/hive/warehouse/db1.db/union_test",
                             "create_date": "2023-07-03"
@@ -652,10 +644,6 @@
                 {
                     "com.linkedin.pegasus2avro.dataset.DatasetProperties": {
                         "customProperties": {
-<<<<<<< HEAD
-=======
-                            "create_date": "2023-07-05",
->>>>>>> b97e9b5b
                             "table_type": "MANAGED_TABLE",
                             "table_location": "hdfs://namenode:8020/user/hive/warehouse/db1.db/nested_struct_test",
                             "create_date": "2023-07-03"
@@ -826,15 +814,12 @@
                 {
                     "com.linkedin.pegasus2avro.dataset.DatasetProperties": {
                         "customProperties": {
-<<<<<<< HEAD
-=======
-                            "create_date": "2023-07-05",
->>>>>>> b97e9b5b
                             "table_type": "MANAGED_TABLE",
                             "table_location": "hdfs://namenode:8020/user/hive/warehouse/db1.db/array_struct_test",
                             "create_date": "2023-07-03"
                         },
                         "name": "array_struct_test",
+                        "description": "This table has array of structs",
                         "tags": []
                     }
                 }
@@ -994,10 +979,6 @@
                 {
                     "com.linkedin.pegasus2avro.dataset.DatasetProperties": {
                         "customProperties": {
-<<<<<<< HEAD
-=======
-                            "create_date": "2023-07-05",
->>>>>>> b97e9b5b
                             "table_type": "MANAGED_TABLE",
                             "table_location": "hdfs://namenode:8020/user/hive/warehouse/db1.db/struct_test",
                             "create_date": "2023-07-03"
@@ -1132,10 +1113,6 @@
                 {
                     "com.linkedin.pegasus2avro.dataset.DatasetProperties": {
                         "customProperties": {
-<<<<<<< HEAD
-=======
-                            "create_date": "2023-07-05",
->>>>>>> b97e9b5b
                             "table_type": "MANAGED_TABLE",
                             "table_location": "hdfs://namenode:8020/user/hive/warehouse/db1.db/_test_table_underscore",
                             "create_date": "2023-07-03"
@@ -1283,10 +1260,6 @@
                 {
                     "com.linkedin.pegasus2avro.dataset.DatasetProperties": {
                         "customProperties": {
-<<<<<<< HEAD
-=======
-                            "create_date": "2023-07-05",
->>>>>>> b97e9b5b
                             "table_type": "MANAGED_TABLE",
                             "table_location": "hdfs://namenode:8020/user/hive/warehouse/db1.db/pokes",
                             "create_date": "2023-07-03",
