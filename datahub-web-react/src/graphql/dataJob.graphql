--- conflicted
+++ resolved
@@ -28,15 +28,13 @@
         status {
             removed
         }
-<<<<<<< HEAD
         runs(start: 0, count: 20) {
             count
             start
             total
-=======
+        }
         deprecation {
             ...deprecationFields
->>>>>>> 7c3ad3d2
         }
     }
 }
